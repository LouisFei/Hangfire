--- conflicted
+++ resolved
@@ -129,7 +129,6 @@
             }
         }
 
-<<<<<<< HEAD
         private bool ChangeState(StateContext context, IState toState, string oldStateName)
         {
             try
@@ -173,7 +172,9 @@
                 _stateChangeProcess.ApplyState(transaction, context, useFilters);
 
                 transaction.Commit();
-=======
+			}
+        }
+
         private JobData GetJobData(string jobId, TimeSpan timeout)
         {
             var started = DateTime.UtcNow;
@@ -201,7 +202,6 @@
 
                 Thread.Sleep(firstAttempt ? 0 : 100);
                 firstAttempt = false;
->>>>>>> 14ec9ea2
             }
         }
     }
